--- conflicted
+++ resolved
@@ -23,24 +23,17 @@
 media/
 staticfiles/
 
-<<<<<<< HEAD
 # Database dumps (backups y migraciones)
+# Excluir SOLO los dumps de modelos, NO los de configuración
 *dump*.json
 backup_*.json
-=======
-# Archivos de migración de datos (JSON dumps)
-# Excluir SOLO los dumps de modelos, NO los de configuración
->>>>>>> 04558392
+*_dump.json
+*_backup.json
+*_fixture.json
 users.json
 inventario.json
 scorecard.json
 servicio_tecnico.json
-<<<<<<< HEAD
-=======
-*_dump.json
-*_backup.json
-*_fixture.json
->>>>>>> 04558392
 
 # IDEs
 .vscode/
